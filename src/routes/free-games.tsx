--- conflicted
+++ resolved
@@ -1,4 +1,3 @@
-<<<<<<< HEAD
 import React from "react";
 import { Hono } from "hono";
 import { FreeGames } from "@egdata/core.schemas.free-games";
@@ -15,28 +14,8 @@
 import { resolve } from "node:path";
 import { Resvg } from "@resvg/resvg-js";
 import { getImage } from "../utils/get-image.js";
-import { createHash } from "node:crypto";
+import { hash } from "node:crypto";
 import { db } from "../db/index.js";
-=======
-import React from 'react';
-import { Hono } from 'hono';
-import { FreeGames } from '@egdata/core.schemas.free-games';
-import { Offer } from '@egdata/core.schemas.offers';
-import { PriceEngine } from '@egdata/core.schemas.price';
-import satori from 'satori';
-import { orderOffersObject } from '../utils/order-offers-object.js';
-import { regions } from '../utils/countries.js';
-import { getCookie } from 'hono/cookie';
-import { Blob } from 'node:buffer';
-import client from '../clients/redis.js';
-import { meiliSearchClient } from '../clients/meilisearch.js';
-import { readFileSync } from 'node:fs';
-import { resolve } from 'node:path';
-import { Resvg } from '@resvg/resvg-js';
-import { getImage } from '../utils/get-image.js';
-import crypto from 'node:crypto';
-import { db } from '../db/index.js';
->>>>>>> ecfb6238
 
 const app = new Hono();
 
@@ -561,20 +540,11 @@
   hash.update(JSON.stringify(freeGames));
 
   // Check if the image already exists in the database
-<<<<<<< HEAD
   const cachedImage = await db.db
     .collection("freebies-og")
     .findOne({
       hash: hash.digest("hex"),
     });
-=======
-  const cachedImage = await db.db.collection('freebies-og').findOne({
-    hash: crypto
-      .createHash('sha256')
-      .update(JSON.stringify(freeGames))
-      .digest('hex'),
-  });
->>>>>>> ecfb6238
 
   if (cachedImage) {
     return c.json(
@@ -823,14 +793,7 @@
     'file',
     new Blob([pngBuffer], { type: 'image/png' }),
     // Generate a hash from the free games data
-<<<<<<< HEAD
     `freebies-og/${hash.digest("hex")}.png`
-=======
-    `freebies-og/${crypto
-      .createHash('sha256')
-      .update(JSON.stringify(freeGames))
-      .digest('hex')}.png`
->>>>>>> ecfb6238
   );
 
   const response = await fetch(cfImagesUrl, {
@@ -856,11 +819,7 @@
     {
       $set: {
         imageId: responseData.result.id,
-<<<<<<< HEAD
         hash: hash.digest("hex"),
-=======
-        hash: hash('sha256', JSON.stringify(freeGames)).toString(),
->>>>>>> ecfb6238
       },
     },
     {
